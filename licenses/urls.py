from django.urls import path, register_converter

from i18n import DEFAULT_LANGUAGE_CODE, LANGUAGE_CODE_REGEX_STRING
from licenses import VERSION_REGEX_STRING
<<<<<<< HEAD
from licenses.views import all_licenses, view_deed, view_license
=======
from licenses.views import metadata_view, view_deed, view_license
>>>>>>> 3ec83a71

"""
Example deeds at

https://creativecommons.org/licenses/by/4.0/
https://creativecommons.org/licenses/by/4.0/deed.it
https://creativecommons.org/licenses/by-nc-sa/4.0/
https://creativecommons.org/licenses/by-nc-sa/4.0/deed.es

"""


class LicenseCodeConverter:
    """
    Licenses codes look like "MIT" or "by-sa" or "by-nc-nd" or "CC0".
    We accept any mix of letters, digits, and dashes.
    """

    regex = r"(?i)[-a-z0-9+]+"

    def to_python(self, value):
        return value

    def to_url(self, value):
        return value


register_converter(LicenseCodeConverter, "code")


class JurisdictionConverter:
    """
    jurisdiction should be ISO 3166-1 alpha-2 country code (ISO 3166-1 alpha-2 - Wikipedia)
    https://en.wikipedia.org/wiki/ISO_3166-1_alpha-2

    BUT it also looks as if we use "igo" and "scotland".
    """

    regex = r"[a-z]{2}|igo|scotland"

    def to_python(self, value):
        return value

    def to_url(self, value):
        return value


register_converter(JurisdictionConverter, "jurisdiction")


class VersionConverter:

    regex = VERSION_REGEX_STRING

    def to_python(self, value):
        return value

    def to_url(self, value):
        return value


register_converter(VersionConverter, "version")


class LangConverter:
    """
    language should be RFC 5646 language tag (RFC 5646)
    https://tools.ietf.org/html/rfc5646.html
    However, RFC 5646 was finalized after most of the legacy ccEngine was written.
    Some of the language tags are based on older specs.

    A more specific RFC 5646 regex might be
    ^((?:(en-GB-oed|i-ami|i-bnn|i-default|i-enochian|i-hak|i-klingon|i-lux|i-mingo|i-navajo|i-pwn|i-tao|i-tay|i-tsu|sgn-BE-FR|sgn-BE-NL|sgn-CH-DE)|(art-lojban|cel-gaulish|no-bok|no-nyn|zh-guoyu|zh-hakka|zh-min|zh-min-nan|zh-xiang))|((?:([A-Za-z]{2,3}(-(?:[A-Za-z]{3}(-[A-Za-z]{3}){0,2}))?)|[A-Za-z]{4}|[A-Za-z]{5,8})(-(?:[A-Za-z]{4}))?(-(?:[A-Za-z]{2}|[0-9]{3}))?(-(?:[A-Za-z0-9]{5,8}|[0-9][A-Za-z0-9]{3}))*(-(?:[0-9A-WY-Za-wy-z](-[A-Za-z0-9]{2,8})+))*(-(?:x(-[A-Za-z0-9]{1,8})+))?)|(?:x(-[A-Za-z0-9]{1,8})+))$
    but that might exclude some older tags, so let's just keep it simple for now
    and match any combination of letters, underscores, and dashes.

    (Why underscores? Because of en_GB being used some places.)
    """

    regex = LANGUAGE_CODE_REGEX_STRING

    def to_python(self, value):
        return value

    def to_url(self, value):
        return value


register_converter(LangConverter, "lang")

"""
/licenses/ - overview and links to the licenses (part of this project?)
/licenses/?lang=es - overview and links to the licenses (part of this project?) in Spanish

/licenses/by/4.0 - deed for BY 4.0 English
/licenses/by/4.0/deed.es - deed for BY 4.0 Spanish
/licenses/by/4.0/legalcode - license BY 4.0 English
/licenses/by/4.0/legalcode.es - license BY 4.0 Spanish
...
/licenses/by/3.0/ - deed for BY 3.0 Unported in English
/licenses/by/3.0/legalcode - license for BY 3.0 Unported in English

/licenses/by-nc-sa/3.0/de/ - deed for by-nc-sa, 3.0, jurisdiction Germany, in German
/licenses/by-nc-sa/3.0/de/deed.it - deed for by-nc-sa, 3.0, jurisdiction Germany, in Italian
/licenses/by-nc-sa/3.0/de/legalcode - license for by-nc-sa, 3.0, jurisdiction Germany, in German
(I CANNOT find license for by-nc-sa 3.0 jurisdiction Germany in other languages (/legalcode.it is a 404))

/licenses/by-sa/2.5/ca/ - deed for BY-SA 2.5, jurisdiction Canada, in English
/licenses/by-sa/2.5/ca/deed.it - deed for BY-SA 2.5, jurisdiction Canada, in Italian
/licenses/by-sa/2.5/ca/legalcode.en - license for BY-SA 2.5, jurisdiction Canada, in English
/licenses/by-sa/2.5/ca/legalcode.fr - license for BY-SA 2.5, jurisdiction Canada, in French

/licenses/by-sa/2.0/uk/ - deed for BY-SA 2.0, jurisdiction England and Wales, in English
/licenses/by-sa/2.0/uk/deed.es - deed for BY-SA 2.0, jurisdiction England and Wales, in Spanish
/licenses/by-sa/2.0/uk/legalcode - license for BY-SA 2.0, jurisdiction England and Wales, in English
"""


def distill_wireframes():
    return None


# DEEDS
urlpatterns = [
<<<<<<< HEAD
    # Debug page that displays all licenses
    path("all/", all_licenses, name="all_licenses"),
=======
    path("metadata.yaml", metadata_view, name="metadata"),
>>>>>>> 3ec83a71
    #
    # LICENSE PAGES
    #
    path(  # All four specified: /licenses/by-sa/2.5/ca/legalcode.en
        "<code:license_code>/<version:version>/<jurisdiction:jurisdiction>/legalcode.<lang:language_code>",
        view_license,
        name="view_40_license",
    ),
    path(
        # Jurisdiction empty:
        # e.g. /licenses/by/4.0/legalcode.es - license BY 4.0 Spanish
        "<code:license_code>/<version:version>/legalcode.<lang:language_code>",
        view_license,
        kwargs=dict(jurisdiction=""),
        name="view_40_license",
    ),
    path(
        # Jurisdiction and language empty (default to English):
        # e.g. /licenses/by/4.0/legalcode - license BY 4.0 English
        "<code:license_code>/<version:version>/legalcode",
        view_license,
        name="licenses_default_jurisdiction_and_language",
        kwargs=dict(language_code=DEFAULT_LANGUAGE_CODE, jurisdiction=""),
    ),
    path(
        # Language empty (default to THE JURISDICTION'S LANGUAGE):
        # e.g. /licenses/by-nc-sa/3.0/de/legalcode
        "<code:license_code>/<version:version>/<jurisdiction:jurisdiction>/legalcode",
        view_license,
        name="licenses_default_language_with_jurisdiction",
    ),
    #
    # DEED PAGES
    #
    path(
        "<code:license_code>/<version:version>/",
        view_deed,
        name="license_deed_view_code_version_english",
    ),
    path(
        "<code:license_code>/<version:version>/deed.<lang:language_code>",
        view_deed,
        name="license_deed_view_code_version_language",
    ),
    path(
        "<code:license_code>/<version:version>/<jurisdiction:jurisdiction>/",
        view_deed,
        name="license_deed_view_code_version_jurisdiction",
    ),
    path(
        "<code:license_code>/<version:version>/<jurisdiction:jurisdiction>/deed.<lang:language_code>",
        view_deed,
        name="license_deed_view_code_version_jurisdiction_language",
    ),
]<|MERGE_RESOLUTION|>--- conflicted
+++ resolved
@@ -2,11 +2,7 @@
 
 from i18n import DEFAULT_LANGUAGE_CODE, LANGUAGE_CODE_REGEX_STRING
 from licenses import VERSION_REGEX_STRING
-<<<<<<< HEAD
-from licenses.views import all_licenses, view_deed, view_license
-=======
-from licenses.views import metadata_view, view_deed, view_license
->>>>>>> 3ec83a71
+from licenses.views import all_licenses, metadata_view, view_deed, view_license
 
 """
 Example deeds at
@@ -131,12 +127,9 @@
 
 # DEEDS
 urlpatterns = [
-<<<<<<< HEAD
     # Debug page that displays all licenses
     path("all/", all_licenses, name="all_licenses"),
-=======
     path("metadata.yaml", metadata_view, name="metadata"),
->>>>>>> 3ec83a71
     #
     # LICENSE PAGES
     #
