--- conflicted
+++ resolved
@@ -1,16 +1,15 @@
 from django.urls import path
 from django.urls import register_converter
 
-<<<<<<< HEAD
-from licenses.views import license_deed_view, license_detail, sampling_detail, deed_detail
-=======
 from licenses.views import (
     license_deed_view_code_version_english,
     license_deed_view_code_version_language,
     license_deed_view_code_version_jurisdiction_language,
     license_deed_view_code_version_jurisdiction,
+    license_detail,
+    sampling_detail,
+    deed_detail,
 )
->>>>>>> bfd928c4
 
 
 """
