from django.core.management.base import LabelCommand

from licenses.import_metadata_from_rdf import MetadataImporter


<<<<<<< HEAD
import datetime
import xml.etree.ElementTree as ET
from typing import Optional

from django.core.management import BaseCommand

from licenses.models import (
    License,
    TranslatedLicenseName,
    Language,
    LicenseLogo,
    Jurisdiction,
    Creator,
    LicenseClass,
    LegalCode,
)

NO_DEFAULT = object()  # Marker meaning don't allow use of a default value.

# Namespaces in the RDF
namespaces = {
    "cc": "http://creativecommons.org/ns#",
    "dc": "http://purl.org/dc/elements/1.1/",
    "dcq": "http://purl.org/dc/terms/",
    "foaf": "http://xmlns.com/foaf/0.1/",
    "rdf": "http://www.w3.org/1999/02/22-rdf-syntax-ns#",
    "xml": "http://www.w3.org/XML/1998/namespace",
}

# The following licenses are refered to but do not exist in the data.
# We will be reporting these elsewhere, but for the time being, ignore
# these in the import.
MISSING_LICENSES = [
    "http://creativecommons.org/licenses/by-nc/2.1/",
    "http://creativecommons.org/licenses/by-nd/2.1/",
    "http://creativecommons.org/licenses/by-nc-nd/2.1/",
    "http://creativecommons.org/licenses/by-sa/2.1/",
    "http://creativecommons.org/licenses/by-nc-sa/2.1/",
    "http://creativecommons.org/licenses/nc/2.0/",
    "http://creativecommons.org/licenses/nc-sa/2.0/",
    "http://creativecommons.org/licenses/by/2.1/",
    "http://creativecommons.org/licenses/nd-nc/2.0/",
    "http://creativecommons.org/licenses/by-nd-nc/2.0/",
    "http://creativecommons.org/licenses/nd/2.0/",
    "http://creativecommons.org/licenses/sa/2.0/",
]


class Command(BaseCommand):
    def handle(self, *args, **options):
        # https://docs.python.org/3/library/xml.etree.elementtree.html#xml.etree.ElementTree.Element
        root = ET.parse("index.rdf").getroot()  # type: ET.Element

        # We're going to start by building license_elements, which is just a dictionary
        # mapping license URLs to the elements from the RDF file that define them.
        # That way if we're working on importing one license and come across a reference
        # to another license that doesn't exist yet, we can easily find its definition
        # and import it first.

        self.license_elements = {
            license_element.attrib[namespaced("rdf", "about")]: license_element
            for license_element in root.findall("cc:License", namespaces)
        }

        print(
            "There are {} licenses in the RDF file".format(
                len(self.license_elements.keys())
            )
        )
        print(
            "There are {} licenses in the database already".format(
                License.objects.all().count()
            )
        )

        # Now do the importing
        # First the licenses (<cc:License>)
        # (We do them in order by name just for the convenience of anyone watching the output.)
        for url in sorted(self.license_elements.keys()):
            self.get_license_object(url)

        # Next the <rdf:Description>s
        # The Description elements just add some language information about the legalcodes.
        description_elements = root.findall("rdf:Description", namespaces)
        for d in description_elements:
            # These could be anything, but in index.rdf they all seem to be legalcodes
            legal_code = LegalCode.objects.get(url=d.attrib[namespaced("rdf", "about")])
            language_code = get_element_text(d, "dcq:language", None)
            if language_code is not None:
                legal_code.language = Language.objects.get_or_create(
                    code=language_code
                )[0]

    def get_license_object(self, license_url: str) -> Optional[License]:
        """
        Return the License model object for the given URL, creating it and adding to
        the database if necessary. license_elements is a dictionary mapping license
        URLs to the ElementTree objects that define them.
        """

        # Note: as we build the license object, we remove the XML elements we use
        # from the tree. If we have any left over, we know we've missed converting
        # something.
        try:
            # If the License already exists, just return it
            return License.objects.get(about=license_url)
        except License.DoesNotExist:
            pass

        if license_url not in self.license_elements:
            raise ValueError(
                "There is a reference to a license {} that does not exist".format(
                    license_url
                )
            )

        license_element = self.license_elements[license_url]  # type: ET.Element
        print("Importing {}".format(license_element.attrib[namespaced("rdf", "about")]))

        #
        # References to other licenses
        #

        # If this is a translation, it will link to the "source" license.
        source_url = get_element_attribute(
            license_element, "dc:source", "rdf:resource", None
        )
        if source_url and source_url not in MISSING_LICENSES:
            source_license = self.get_license_object(source_url)
        else:
            source_license = None

        is_based_on_url = get_element_attribute(
            license_element, "dc:isBasedOn", "rdf:resource", None
        )
        if is_based_on_url and is_based_on_url not in MISSING_LICENSES:
            if is_based_on_url not in self.license_elements:
                raise ValueError(
                    "isBasedOn = {} but that license does not exist".format(
                        is_based_on_url
                    )
                )
            is_based_on = self.get_license_object(is_based_on_url)
        else:
            is_based_on = None

        replacement_url = get_element_attribute(
            license_element, "dcq:isReplacedBy", "rdf:resource", None
        )
        if replacement_url and replacement_url not in MISSING_LICENSES:
            if replacement_url not in self.license_elements:
                raise ValueError(
                    "isReplacedBy = {} but that license does not exist".format(
                        replacement_url
                    )
                )
            is_replaced_by = self.get_license_object(replacement_url)
        else:
            is_replaced_by = None

        elt = license_element.find("dc:isReplacedBy", namespaces)
        if elt is not None:
            print(
                "WARNING: This license is using <dc:isReplacedBy>. "
                "It probably should be <dcq:isReplacedBy> and that's "
                "how we are treating it."
            )
            url = elt.attrib[namespaced("rdf", "resource")]
            license_element.remove(elt)
            is_replaced_by = self.get_license_object(url)

        #
        # Values that refer to other records that aren't licenses.
        #

        jurisdiction_url = get_element_attribute(
            license_element, "cc:jurisdiction", "rdf:resource", None
        )
        jurisdiction = (
            Jurisdiction.objects.get_or_create(url=jurisdiction_url)[0]
            if jurisdiction_url
            else None
        )

        creator_url = get_element_attribute(
            license_element, "dc:creator", "rdf:resource", None
        )
        creator = (
            Creator.objects.get_or_create(url=creator_url)[0] if creator_url else None
        )

        license_class_url = get_element_attribute(
            license_element, "cc:licenseClass", "rdf:resource"
        )
        license_class = (
            LicenseClass.objects.get_or_create(url=license_class_url)[0]
            if license_class_url
            else None
        )

        #
        # Other values
        #

        deprecated_on_string = get_element_text(
            license_element, "cc:deprecatedOn", None
        )
        if deprecated_on_string:
            # "YYYY-MM-DD"
            year, month, day = [int(s) for s in deprecated_on_string.split("-")]
            deprecated_on = datetime.date(year, month, day)
        else:
            deprecated_on = None

        # permissions
        permits_urls = set()
        for elt in license_element.findall("cc:permits", namespaces):
            permits_urls.add(elt.attrib[namespaced("rdf", "resource")])
            license_element.remove(elt)

        # requirements
        requires_urls = set()
        for elt in license_element.findall("cc:requires", namespaces):
            requires_urls.add(elt.attrib[namespaced("rdf", "resource")])
            license_element.remove(elt)

        # prohibitions
        prohibits_urls = set()
        for prohibition in license_element.findall("cc:prohibits", namespaces):
            prohibits_urls.add(prohibition.attrib[namespaced("rdf", "resource")])
            license_element.remove(prohibition)

        # Create the License object
        license = License.objects.create(
            about=license_url,
            license_code=get_element_text(license_element, "dc:identifier"),
            version=get_element_text(license_element, "dcq:hasVersion", ""),
            source=source_license,
            jurisdiction=jurisdiction,
            creator=creator,
            license_class=license_class,
            is_replaced_by=is_replaced_by,
            is_based_on=is_based_on,
            deprecated_on=deprecated_on,
            permits_derivative_works="http://creativecommons.org/ns#DerivativeWorks"
            in permits_urls,
            permits_distribution="http://creativecommons.org/ns#Distribution"
            in permits_urls,
            permits_reproduction="http://creativecommons.org/ns#Reproduction"
            in permits_urls,
            permits_sharing="http://creativecommons.org/ns#Sharing" in permits_urls,
            requires_attribution="http://creativecommons.org/ns#Attribution"
            in requires_urls,
            requires_notice="http://creativecommons.org/ns#Notice" in requires_urls,
            requires_share_alike="http://creativecommons.org/ns#ShareAlike"
            in requires_urls,
            requires_source_code="http://creativecommons.org/ns#SourceCode"
            in requires_urls,
            prohibits_commercial_use="http://creativecommons.org/ns#CommercialUse"
            in prohibits_urls,
            prohibits_high_income_nation_use="http://creativecommons.org/ns#HighIncomeNationUse"
            in prohibits_urls,
        )

        # Other objects that link to the License object

        # legal code
        for legal_code in license_element.findall("cc:legalcode", namespaces):
            code_url = legal_code.attrib[namespaced("rdf", "resource")]
            code_object = LegalCode.objects.get_or_create(url=code_url)[0]
            license.legalcodes.add(code_object)
            license_element.remove(legal_code)

        # titles
        for title_element in license_element.findall("dc:title", namespaces):
            # attribute "xml:lang" is almost always present - but missing every now and then.
            lang_key = namespaced("xml", "lang")
            if lang_key in title_element.attrib:
                lang_code = title_element.attrib[lang_key]
                language = Language.objects.get_or_create(code=lang_code)[0]
            else:
                language = None
            TranslatedLicenseName.objects.create(
                license=license, language=language, name=title_element.text,
            )
            license_element.remove(title_element)

        # logos
        for logo_element in license_element.findall("foaf:logo", namespaces):
            logo_url = logo_element.attrib[namespaced("rdf", "resource")]
            LicenseLogo.objects.create(image=logo_url, license=license)
            license_element.remove(logo_element)

        if len(list(license_element)):
            for child in list(license_element):
                print(child)
            raise Exception("MISSED SOMETHING - see list just above this")

        return license


def namespaced(ns_name: str, tag_name: str) -> str:
    """
    Given a namespace name/abbreviation, look up its full name
    and return the tag_name prefixed appropriately.
    E.g. namespaced("cc", "License") -> "{http://creativecommons.org/ns#}License"
    This is the syntax we need to retrieve attributes from an Element.
    """
    return "{%s}%s" % (namespaces[ns_name], tag_name)


def get_element_text(parent: ET.Element, tagname: str, default_value=NO_DEFAULT) -> str:
    """
    Find the child of 'parent' with tag name 'tagname' and return its
    text. If the tag is not found and a default is given, return that;
    if the tag is not found and there's no default, raise an exception.
    """

    element = parent.find(tagname, namespaces)

    # Important: we must compare against None here. If we just say "if element", it's
    # True only if the element has children, and that's not what we want to know.
    if element is not None:
        value = element.text
        parent.remove(element)
        return value
    elif default_value is NO_DEFAULT:
        raise Exception("{} not found and no default allowed".format(tagname))
    else:
        return default_value


def get_element_attribute(
    parent: ET.Element, tag: str, attrname: str, default_value=NO_DEFAULT
) -> str:
    """
    Find the child of 'parent' with tag name 'tagname' and return the value
    of its attribute 'attrname'. If the tag is not found and a
    default is given, return that; if the tag is not found and there's no
    default, raise an exception.

    If the tag is found but it doesn't have the requested attribute, that's always
    an error.
    """
    element = parent.find(tag, namespaces)

    # Important: we must compare against None here. If we just say "if element", it's
    # True only if the element has children, and that's not what we want to know.
    if element is not None:
        value = element.attrib[namespaced(*attrname.split(":"))]
        parent.remove(element)
        return value
    elif default_value is NO_DEFAULT:
        raise Exception("{} not found and no default allowed".format(tag))
    else:
        return default_value
=======
class Command(LabelCommand):
    def handle_label(self, label, *args, **options):
        filename = label
        print(f"Populating database with license data from {filename}")
        MetadataImporter().import_metadata(open(filename, "rb"))
>>>>>>> f779e0f7
<|MERGE_RESOLUTION|>--- conflicted
+++ resolved
@@ -3,367 +3,8 @@
 from licenses.import_metadata_from_rdf import MetadataImporter
 
 
-<<<<<<< HEAD
-import datetime
-import xml.etree.ElementTree as ET
-from typing import Optional
-
-from django.core.management import BaseCommand
-
-from licenses.models import (
-    License,
-    TranslatedLicenseName,
-    Language,
-    LicenseLogo,
-    Jurisdiction,
-    Creator,
-    LicenseClass,
-    LegalCode,
-)
-
-NO_DEFAULT = object()  # Marker meaning don't allow use of a default value.
-
-# Namespaces in the RDF
-namespaces = {
-    "cc": "http://creativecommons.org/ns#",
-    "dc": "http://purl.org/dc/elements/1.1/",
-    "dcq": "http://purl.org/dc/terms/",
-    "foaf": "http://xmlns.com/foaf/0.1/",
-    "rdf": "http://www.w3.org/1999/02/22-rdf-syntax-ns#",
-    "xml": "http://www.w3.org/XML/1998/namespace",
-}
-
-# The following licenses are refered to but do not exist in the data.
-# We will be reporting these elsewhere, but for the time being, ignore
-# these in the import.
-MISSING_LICENSES = [
-    "http://creativecommons.org/licenses/by-nc/2.1/",
-    "http://creativecommons.org/licenses/by-nd/2.1/",
-    "http://creativecommons.org/licenses/by-nc-nd/2.1/",
-    "http://creativecommons.org/licenses/by-sa/2.1/",
-    "http://creativecommons.org/licenses/by-nc-sa/2.1/",
-    "http://creativecommons.org/licenses/nc/2.0/",
-    "http://creativecommons.org/licenses/nc-sa/2.0/",
-    "http://creativecommons.org/licenses/by/2.1/",
-    "http://creativecommons.org/licenses/nd-nc/2.0/",
-    "http://creativecommons.org/licenses/by-nd-nc/2.0/",
-    "http://creativecommons.org/licenses/nd/2.0/",
-    "http://creativecommons.org/licenses/sa/2.0/",
-]
-
-
-class Command(BaseCommand):
-    def handle(self, *args, **options):
-        # https://docs.python.org/3/library/xml.etree.elementtree.html#xml.etree.ElementTree.Element
-        root = ET.parse("index.rdf").getroot()  # type: ET.Element
-
-        # We're going to start by building license_elements, which is just a dictionary
-        # mapping license URLs to the elements from the RDF file that define them.
-        # That way if we're working on importing one license and come across a reference
-        # to another license that doesn't exist yet, we can easily find its definition
-        # and import it first.
-
-        self.license_elements = {
-            license_element.attrib[namespaced("rdf", "about")]: license_element
-            for license_element in root.findall("cc:License", namespaces)
-        }
-
-        print(
-            "There are {} licenses in the RDF file".format(
-                len(self.license_elements.keys())
-            )
-        )
-        print(
-            "There are {} licenses in the database already".format(
-                License.objects.all().count()
-            )
-        )
-
-        # Now do the importing
-        # First the licenses (<cc:License>)
-        # (We do them in order by name just for the convenience of anyone watching the output.)
-        for url in sorted(self.license_elements.keys()):
-            self.get_license_object(url)
-
-        # Next the <rdf:Description>s
-        # The Description elements just add some language information about the legalcodes.
-        description_elements = root.findall("rdf:Description", namespaces)
-        for d in description_elements:
-            # These could be anything, but in index.rdf they all seem to be legalcodes
-            legal_code = LegalCode.objects.get(url=d.attrib[namespaced("rdf", "about")])
-            language_code = get_element_text(d, "dcq:language", None)
-            if language_code is not None:
-                legal_code.language = Language.objects.get_or_create(
-                    code=language_code
-                )[0]
-
-    def get_license_object(self, license_url: str) -> Optional[License]:
-        """
-        Return the License model object for the given URL, creating it and adding to
-        the database if necessary. license_elements is a dictionary mapping license
-        URLs to the ElementTree objects that define them.
-        """
-
-        # Note: as we build the license object, we remove the XML elements we use
-        # from the tree. If we have any left over, we know we've missed converting
-        # something.
-        try:
-            # If the License already exists, just return it
-            return License.objects.get(about=license_url)
-        except License.DoesNotExist:
-            pass
-
-        if license_url not in self.license_elements:
-            raise ValueError(
-                "There is a reference to a license {} that does not exist".format(
-                    license_url
-                )
-            )
-
-        license_element = self.license_elements[license_url]  # type: ET.Element
-        print("Importing {}".format(license_element.attrib[namespaced("rdf", "about")]))
-
-        #
-        # References to other licenses
-        #
-
-        # If this is a translation, it will link to the "source" license.
-        source_url = get_element_attribute(
-            license_element, "dc:source", "rdf:resource", None
-        )
-        if source_url and source_url not in MISSING_LICENSES:
-            source_license = self.get_license_object(source_url)
-        else:
-            source_license = None
-
-        is_based_on_url = get_element_attribute(
-            license_element, "dc:isBasedOn", "rdf:resource", None
-        )
-        if is_based_on_url and is_based_on_url not in MISSING_LICENSES:
-            if is_based_on_url not in self.license_elements:
-                raise ValueError(
-                    "isBasedOn = {} but that license does not exist".format(
-                        is_based_on_url
-                    )
-                )
-            is_based_on = self.get_license_object(is_based_on_url)
-        else:
-            is_based_on = None
-
-        replacement_url = get_element_attribute(
-            license_element, "dcq:isReplacedBy", "rdf:resource", None
-        )
-        if replacement_url and replacement_url not in MISSING_LICENSES:
-            if replacement_url not in self.license_elements:
-                raise ValueError(
-                    "isReplacedBy = {} but that license does not exist".format(
-                        replacement_url
-                    )
-                )
-            is_replaced_by = self.get_license_object(replacement_url)
-        else:
-            is_replaced_by = None
-
-        elt = license_element.find("dc:isReplacedBy", namespaces)
-        if elt is not None:
-            print(
-                "WARNING: This license is using <dc:isReplacedBy>. "
-                "It probably should be <dcq:isReplacedBy> and that's "
-                "how we are treating it."
-            )
-            url = elt.attrib[namespaced("rdf", "resource")]
-            license_element.remove(elt)
-            is_replaced_by = self.get_license_object(url)
-
-        #
-        # Values that refer to other records that aren't licenses.
-        #
-
-        jurisdiction_url = get_element_attribute(
-            license_element, "cc:jurisdiction", "rdf:resource", None
-        )
-        jurisdiction = (
-            Jurisdiction.objects.get_or_create(url=jurisdiction_url)[0]
-            if jurisdiction_url
-            else None
-        )
-
-        creator_url = get_element_attribute(
-            license_element, "dc:creator", "rdf:resource", None
-        )
-        creator = (
-            Creator.objects.get_or_create(url=creator_url)[0] if creator_url else None
-        )
-
-        license_class_url = get_element_attribute(
-            license_element, "cc:licenseClass", "rdf:resource"
-        )
-        license_class = (
-            LicenseClass.objects.get_or_create(url=license_class_url)[0]
-            if license_class_url
-            else None
-        )
-
-        #
-        # Other values
-        #
-
-        deprecated_on_string = get_element_text(
-            license_element, "cc:deprecatedOn", None
-        )
-        if deprecated_on_string:
-            # "YYYY-MM-DD"
-            year, month, day = [int(s) for s in deprecated_on_string.split("-")]
-            deprecated_on = datetime.date(year, month, day)
-        else:
-            deprecated_on = None
-
-        # permissions
-        permits_urls = set()
-        for elt in license_element.findall("cc:permits", namespaces):
-            permits_urls.add(elt.attrib[namespaced("rdf", "resource")])
-            license_element.remove(elt)
-
-        # requirements
-        requires_urls = set()
-        for elt in license_element.findall("cc:requires", namespaces):
-            requires_urls.add(elt.attrib[namespaced("rdf", "resource")])
-            license_element.remove(elt)
-
-        # prohibitions
-        prohibits_urls = set()
-        for prohibition in license_element.findall("cc:prohibits", namespaces):
-            prohibits_urls.add(prohibition.attrib[namespaced("rdf", "resource")])
-            license_element.remove(prohibition)
-
-        # Create the License object
-        license = License.objects.create(
-            about=license_url,
-            license_code=get_element_text(license_element, "dc:identifier"),
-            version=get_element_text(license_element, "dcq:hasVersion", ""),
-            source=source_license,
-            jurisdiction=jurisdiction,
-            creator=creator,
-            license_class=license_class,
-            is_replaced_by=is_replaced_by,
-            is_based_on=is_based_on,
-            deprecated_on=deprecated_on,
-            permits_derivative_works="http://creativecommons.org/ns#DerivativeWorks"
-            in permits_urls,
-            permits_distribution="http://creativecommons.org/ns#Distribution"
-            in permits_urls,
-            permits_reproduction="http://creativecommons.org/ns#Reproduction"
-            in permits_urls,
-            permits_sharing="http://creativecommons.org/ns#Sharing" in permits_urls,
-            requires_attribution="http://creativecommons.org/ns#Attribution"
-            in requires_urls,
-            requires_notice="http://creativecommons.org/ns#Notice" in requires_urls,
-            requires_share_alike="http://creativecommons.org/ns#ShareAlike"
-            in requires_urls,
-            requires_source_code="http://creativecommons.org/ns#SourceCode"
-            in requires_urls,
-            prohibits_commercial_use="http://creativecommons.org/ns#CommercialUse"
-            in prohibits_urls,
-            prohibits_high_income_nation_use="http://creativecommons.org/ns#HighIncomeNationUse"
-            in prohibits_urls,
-        )
-
-        # Other objects that link to the License object
-
-        # legal code
-        for legal_code in license_element.findall("cc:legalcode", namespaces):
-            code_url = legal_code.attrib[namespaced("rdf", "resource")]
-            code_object = LegalCode.objects.get_or_create(url=code_url)[0]
-            license.legalcodes.add(code_object)
-            license_element.remove(legal_code)
-
-        # titles
-        for title_element in license_element.findall("dc:title", namespaces):
-            # attribute "xml:lang" is almost always present - but missing every now and then.
-            lang_key = namespaced("xml", "lang")
-            if lang_key in title_element.attrib:
-                lang_code = title_element.attrib[lang_key]
-                language = Language.objects.get_or_create(code=lang_code)[0]
-            else:
-                language = None
-            TranslatedLicenseName.objects.create(
-                license=license, language=language, name=title_element.text,
-            )
-            license_element.remove(title_element)
-
-        # logos
-        for logo_element in license_element.findall("foaf:logo", namespaces):
-            logo_url = logo_element.attrib[namespaced("rdf", "resource")]
-            LicenseLogo.objects.create(image=logo_url, license=license)
-            license_element.remove(logo_element)
-
-        if len(list(license_element)):
-            for child in list(license_element):
-                print(child)
-            raise Exception("MISSED SOMETHING - see list just above this")
-
-        return license
-
-
-def namespaced(ns_name: str, tag_name: str) -> str:
-    """
-    Given a namespace name/abbreviation, look up its full name
-    and return the tag_name prefixed appropriately.
-    E.g. namespaced("cc", "License") -> "{http://creativecommons.org/ns#}License"
-    This is the syntax we need to retrieve attributes from an Element.
-    """
-    return "{%s}%s" % (namespaces[ns_name], tag_name)
-
-
-def get_element_text(parent: ET.Element, tagname: str, default_value=NO_DEFAULT) -> str:
-    """
-    Find the child of 'parent' with tag name 'tagname' and return its
-    text. If the tag is not found and a default is given, return that;
-    if the tag is not found and there's no default, raise an exception.
-    """
-
-    element = parent.find(tagname, namespaces)
-
-    # Important: we must compare against None here. If we just say "if element", it's
-    # True only if the element has children, and that's not what we want to know.
-    if element is not None:
-        value = element.text
-        parent.remove(element)
-        return value
-    elif default_value is NO_DEFAULT:
-        raise Exception("{} not found and no default allowed".format(tagname))
-    else:
-        return default_value
-
-
-def get_element_attribute(
-    parent: ET.Element, tag: str, attrname: str, default_value=NO_DEFAULT
-) -> str:
-    """
-    Find the child of 'parent' with tag name 'tagname' and return the value
-    of its attribute 'attrname'. If the tag is not found and a
-    default is given, return that; if the tag is not found and there's no
-    default, raise an exception.
-
-    If the tag is found but it doesn't have the requested attribute, that's always
-    an error.
-    """
-    element = parent.find(tag, namespaces)
-
-    # Important: we must compare against None here. If we just say "if element", it's
-    # True only if the element has children, and that's not what we want to know.
-    if element is not None:
-        value = element.attrib[namespaced(*attrname.split(":"))]
-        parent.remove(element)
-        return value
-    elif default_value is NO_DEFAULT:
-        raise Exception("{} not found and no default allowed".format(tag))
-    else:
-        return default_value
-=======
 class Command(LabelCommand):
     def handle_label(self, label, *args, **options):
         filename = label
         print(f"Populating database with license data from {filename}")
-        MetadataImporter().import_metadata(open(filename, "rb"))
->>>>>>> f779e0f7
+        MetadataImporter().import_metadata(open(filename, "rb"))